--- conflicted
+++ resolved
@@ -41,14 +41,10 @@
         self.setMaximum(len(self.interpol_states) - 1)
         self.requires_update = False
 
-    def _requires_update_callback(self):
-<<<<<<< HEAD
-        self.requires_update = True
-
     def _compute_cumulative_frame_count(self):
         """Compute cumulative frame count"""
         steps = [keyframe["steps"] for keyframe in self.animation.key_frames]
         self.cumulative_frame_count = np.insert(np.cumsum(steps), 0, 0)
-=======
-        self.requires_update = True
->>>>>>> c593fcb9
+
+    def _requires_update_callback(self):
+        self.requires_update = True