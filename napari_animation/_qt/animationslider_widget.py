--- conflicted
+++ resolved
@@ -38,16 +38,10 @@
         self.interpol_states = []
         for state in self.animation._state_generator():
             self.interpol_states.append(state)
-<<<<<<< HEAD
-
         self.setMaximum(len(self.interpol_states) - 1)
         self.requires_update = False
 
     def _compute_cumulative_frame_count(self):
         """Compute cumulative frame count"""
         steps = [keyframe["steps"] for keyframe in self.animation.key_frames]
-        self.cumulative_frame_count = np.insert(np.cumsum(steps), 0, 0)
-=======
-        self.setMaximum(len(self.interpol_states) - 1)
-        self.requires_update = False
->>>>>>> fbea93e1
+        self.cumulative_frame_count = np.insert(np.cumsum(steps), 0, 0)