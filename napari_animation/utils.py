--- conflicted
+++ resolved
@@ -1,13 +1,7 @@
-import numpy as np
-from napari._vispy.quaternion import quaternion2euler
-from scipy.spatial.transform import Rotation as R
-from scipy.spatial.transform import Slerp
-from vispy.util.quaternion import Quaternion
-
 from .easing import Easing
 
 
-def interpolate_state(initial_state, final_state, fraction, method={}):
+def interpolate_state(initial_state, final_state, fraction):
     """Interpolate a state between two states
     Parameters
     ----------
@@ -19,13 +13,6 @@
         Interpolation fraction, must be between `0` and `1`.
         A value of `0` will return the initial state. A
         value of `1` will return the final state.
-<<<<<<< HEAD
-    method : dict
-        User supplied interpolation functions for
-        corresponding keys in state dict.
-
-=======
->>>>>>> c4e3c26a
     Returns
     -------
     state : dict
@@ -34,42 +21,30 @@
     # Once dataclasses in napari are typed we shouldn't need to test both the
     # initial and final states. Right now we need to test both for cases
     # where one can be None.
+    if isinstance(initial_state, dict) and isinstance(final_state, dict):
+        state = dict()
+        for k in initial_state.keys():
+            v0 = initial_state[k]
+            v1 = final_state[k]
+            state[k] = interpolate_state(v0, v1, fraction)
+        return state
 
-    if hasattr(method, "__call__"):
-        # If user provided some interpolation function
-        return method(initial_state, final_state, fraction)
+    elif isinstance(initial_state, float) and isinstance(final_state, float):
+        return _interpolate_float(initial_state, final_state, fraction)
+
+    elif isinstance(initial_state, int) and isinstance(final_state, int):
+        return _interpolate_int(initial_state, final_state, fraction)
+
+    elif isinstance(initial_state, (list, tuple)) and isinstance(
+        final_state, (list, tuple)
+    ):
+        return tuple(
+            interpolate_state(v0, v1, fraction)
+            for v0, v1 in zip(initial_state, final_state)
+        )
 
     else:
-        if isinstance(initial_state, dict) and isinstance(final_state, dict):
-            state = dict()
-            for k in initial_state.keys():
-                v0 = initial_state[k]
-                v1 = final_state[k]
-                m = method[k] if k in method else {}
-
-                state[k] = interpolate_state(v0, v1, fraction, m)
-
-            return state
-        else:
-
-            # Default mode
-            if isinstance(initial_state, float) and isinstance(final_state, float):
-                return _interpolate_float(initial_state, final_state, fraction)
-
-            elif isinstance(initial_state, int) and isinstance(final_state, int):
-                return _interpolate_int(initial_state, final_state, fraction)
-
-            elif isinstance(initial_state, (list, tuple)) and isinstance(
-                final_state, (list, tuple)
-            ):
-                return _interpolate_seq(initial_state, final_state, fraction)
-
-            else:
-                return _interpolate_bool(initial_state, final_state, fraction)
-
-
-def _interpolate_seq(a, b, fraction):
-    return type(a)(interpolate_state(v0, v1, fraction) for v0, v1 in zip(a, b))
+        return _interpolate_bool(initial_state, final_state, fraction)
 
 
 def _interpolate_float(a, b, fraction):
@@ -87,29 +62,6 @@
         return b
 
 
-def _interpolate_zoom(a, b, fraction):
-    c = _interpolate_float(np.log10(a), np.log10(b), fraction)
-    return np.power(10, c)
-
-
-def _interpolate_angles(a, b, fraction):
-    q1 = Quat2quat(Quaternion.create_from_euler_angles(*a, degrees=True))
-    q2 = Quat2quat(Quaternion.create_from_euler_angles(*b, degrees=True))
-    key_rots = R.from_quat([q1, q2])
-
-    slerp = Slerp([0, 1], key_rots)
-    q = quat2Quat(slerp(fraction).as_quat())
-    return quaternion2euler(q, degrees=True)
-
-
-def quat2Quat(quat):
-    return Quaternion(quat[3], quat[0], quat[1], quat[2])
-
-
-def Quat2quat(Quat):
-    return [Quat.x, Quat.y, Quat.z, Quat.w]
-
-
 def _easing_func_to_name(easing_function):
     [name] = [e.name for e in Easing if e.value is easing_function]
     return name